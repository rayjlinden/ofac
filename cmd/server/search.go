// Copyright 2018 The Moov Authors
// Use of this source code is governed by an Apache License
// license that can be found in the LICENSE file.

package main

import (
	"bytes"
	"encoding/json"
	"errors"
	"fmt"
	"net/http"
	"regexp"
	"strconv"
	"strings"
	"sync"
	"unicode"

	"github.com/moov-io/ofac"

	"github.com/go-kit/kit/log"
	"github.com/xrash/smetrics"
	"golang.org/x/text/runes"
	"golang.org/x/text/transform"
	"golang.org/x/text/unicode/norm"
)

var (
	errNoSearchParams = errors.New("missing search parameter(s)")

	softResultsLimit, hardResultsLimit = 10, 100
)

// searcher holds precomputed data for each object available to search against.
// This data comes from various US Federal agencies, such as: OFAC and BIS
type searcher struct {
	SDNs         []*SDN
	Addresses    []*Address
	Alts         []*Alt
	DPs          []*DP
	sync.RWMutex // protects all above fields

	logger log.Logger
}

func (s *searcher) FindAddresses(limit int, id string) []*ofac.Address {
	s.RLock()
	defer s.RUnlock()

	var out []*ofac.Address
	for i := range s.Addresses {
		if len(out) > limit {
			break
		}
		if s.Addresses[i].Address.EntityID == id {
			out = append(out, s.Addresses[i].Address)
		}
	}
	return out
}

func (s *searcher) TopAddresses(limit int, reqAddress string) []Address {
	return s.TopAddressesFn(limit, topAddressesAddress(reqAddress))
}

var (
	// topAddressesAddress is a compare method for TopAddressesFn to extract and rank .Address
	topAddressesAddress = func(needleAddr string) func(*Address) *item {
		return func(add *Address) *item {
			return &item{
				value:  add,
				weight: jaroWrinkler(add.address, precompute(needleAddr)),
			}
		}
	}

	// topAddressesCityState is a compare method for TopAddressesFn to extract and rank
	// .City, .State, .Providence, and .Zip to return the average match between non-empty
	// search criteria.
	topAddressesCityState = func(needleCityState string) func(*Address) *item {
		return func(add *Address) *item {
			return &item{
				value:  add,
				weight: jaroWrinkler(add.citystate, precompute(needleCityState)),
			}
		}
	}

	// topAddressesCountry is a compare method for TopAddressesFn to extract and rank .Country
	topAddressesCountry = func(needleCountry string) func(*Address) *item {
		return func(add *Address) *item {
			return &item{
				value:  add,
				weight: jaroWrinkler(add.country, precompute(needleCountry)),
			}
		}
	}

	// multiAddressCompare is a compare method for taking N higher-order compare methods
	// and returning an average weight after computing them all.
	multiAddressCompare = func(cmps ...func(*Address) *item) func(*Address) *item {
		return func(add *Address) *item {
			weight := 0.00
			for i := range cmps {
				weight += cmps[i](add).weight
			}
			return &item{
				value:  add,
				weight: weight / float64(len(cmps)),
			}
		}
	}
)

// TopAddressesFn performs an Address search over an arbitrary member of Address. It's mainly used to rank
// and search over .Country, .CityStateProvincePostalCode.
//
// compare takes an Address (from s.Addresses) and is expected to extract some property to be compared
// against a captured parameter (in a closure calling compare) to return an *item for final sorting.
// See searchByAddress in search_handlers.go for an example
func (s *searcher) TopAddressesFn(limit int, compare func(*Address) *item) []Address {
	s.RLock()
	defer s.RUnlock()

	if len(s.Addresses) == 0 {
		return nil
	}
	xs := newLargest(limit)

	for i := range s.Addresses {
		xs.add(compare(s.Addresses[i]))
	}
	return largestToAddresses(xs)
}

func largestToAddresses(xs *largest) []Address {
	out := make([]Address, 0)
	for i := range xs.items {
		if v := xs.items[i]; v != nil {
			aa, ok := v.value.(*Address)
			if !ok {
				continue
			}
			address := *aa
			address.match = v.weight
			out = append(out, address)
		}
	}
	return out
}

func (s *searcher) FindAlts(limit int, id string) []*ofac.AlternateIdentity {
	s.RLock()
	defer s.RUnlock()

	var out []*ofac.AlternateIdentity
	for i := range s.Alts {
		if len(out) > limit {
			break
		}
		if s.Alts[i].AlternateIdentity.EntityID == id {
			out = append(out, s.Alts[i].AlternateIdentity)
		}
	}
	return out
}

func (s *searcher) TopAltNames(limit int, alt string) []Alt {
	alt = precompute(alt)

	s.RLock()
	defer s.RUnlock()

	if len(s.Alts) == 0 {
		return nil
	}
	xs := newLargest(limit)

	for i := range s.Alts {
		xs.add(&item{
			value:  s.Alts[i],
			weight: jaroWrinkler(s.Alts[i].name, alt),
		})
	}

	out := make([]Alt, 0)
	for i := range xs.items {
		if v := xs.items[i]; v != nil {
			aa, ok := v.value.(*Alt)
			if !ok {
				continue
			}
			alt := *aa
			alt.match = v.weight
			out = append(out, alt)
		}
	}
	return out
}

func (s *searcher) FindSDN(entityID string) *ofac.SDN {
	s.RLock()
	defer s.RUnlock()

	for i := range s.SDNs {
		if s.SDNs[i].EntityID == entityID {
			return s.SDNs[i].SDN
		}
	}
	return nil
}

// FindSDNsByRemarksID looks for SDN's whose remarks property contains an ID matching
// what is provided to this function. It's typically used with values assigned by a local
// government. (National ID, Drivers License, etc)
func (s *searcher) FindSDNsByRemarksID(limit int, id string) []SDN {
	var out []SDN
	for i := range s.SDNs {
		// If our remarks ID contains a space then just see if the query ID matches any part.
		// Otherwise ID searches need to be exact matches.
		if strings.Contains(s.SDNs[i].id, " ") && strings.Contains(s.SDNs[i].id, id) {
			sdn := *s.SDNs[i]
			sdn.match = 1.0
			out = append(out, sdn)
		} else {
			if s.SDNs[i].id == id {
				sdn := *s.SDNs[i]
				sdn.match = 1.0
				out = append(out, sdn)
			}
		}
		// quit if we're at our max result size
		if len(out) >= limit {
			return out
		}
	}
	return out
}

func (s *searcher) TopSDNs(limit int, name string) []SDN {
	name = precompute(name)

	s.RLock()
	defer s.RUnlock()

	if len(s.SDNs) == 0 {
		return nil
	}
	xs := newLargest(limit)

	for i := range s.SDNs {
		xs.add(&item{
			value:  s.SDNs[i],
			weight: jaroWrinkler(s.SDNs[i].name, name),
		})
	}

	out := make([]SDN, 0)
	for i := range xs.items {
		if v := xs.items[i]; v != nil {
			ss, ok := v.value.(*SDN)
			if !ok {
				continue
			}
			sdn := *ss // deref for a copy
			sdn.match = v.weight
			out = append(out, sdn)
		}
	}
	return out
}

func (s *searcher) TopDPs(limit int, name string) []DP {
	name = precompute(name)

	s.RLock()
	defer s.RUnlock()

	if len(s.DPs) == 0 {
		return nil
	}
	xs := newLargest(limit)

	for _, dp := range s.DPs {
		xs.add(&item{
			value:  dp,
			weight: jaroWrinkler(dp.name, name),
		})
	}

	out := make([]DP, 0)
	for _, thisItem := range xs.items {
		if v := thisItem; v != nil {
			ss, ok := v.value.(*DP)
			if !ok {
				continue
			}
			dp := *ss
			dp.match = v.weight
			out = append(out, dp)
		}
	}
	return out
}

// SDN is ofac.SDN wrapped with precomputed search metadata
type SDN struct {
	*ofac.SDN

	// match holds the match ratio for an SDN in search results
	match float64

	// name is precomputed for speed
	name string

	// id is the parseed ID value from an SDN's remarks field. Often this
	// is a National ID, Drivers License, or similar government value
	// ueed to uniquely identify an entiy.
	//
	// Typically the form of this is 'No. NNNNN' where NNNNN is alphanumeric.
	id string
}

// MarshalJSON is a custom method for marshaling a SDN search result
func (s SDN) MarshalJSON() ([]byte, error) {
	return json.Marshal(struct {
		*ofac.SDN
		Match float64 `json:"match"`
	}{
		s.SDN,
		s.match,
	})
}

func precomputeSDNs(sdns []*ofac.SDN) []*SDN {
	out := make([]*SDN, len(sdns))
	for i := range sdns {
		out[i] = &SDN{
			SDN:  sdns[i],
			name: precompute(reorderSDNName(sdns[i].SDNName, sdns[i].SDNType)),
			id:   extractIDFromRemark(strings.TrimSpace(sdns[i].Remarks)),
		}
	}
	return out
}

var (
	surnamePrecedes = regexp.MustCompile(`(,?[\s?a-zA-Z\.]{1,})$`)
)

// reorderSDNName will take a given SDN name and if it matches a specific pattern where
// the first name is placed after the last name (surname) to return a string where the first name
// preceedes the last.
//
// Example:
// SDN EntityID: 19147 has 'FELIX B. MADURO S.A.'
// SDN EntityID: 22790 has 'MADURO MOROS, Nicolas'
func reorderSDNName(name string, tpe string) string {
	if !strings.EqualFold(tpe, "individual") {
		return name // only reorder individual names
	}
	v := surnamePrecedes.FindString(name)
	if v == "" {
		return name // no match on 'Doe, John'
	}
	return strings.TrimSpace(fmt.Sprintf("%s %s", strings.TrimPrefix(v, ","), strings.TrimSuffix(name, v)))
}

// Address is ofac.Address wrapped with precomputed search metadata
type Address struct {
	Address *ofac.Address

	match float64 // match %

	// precomputed fields for speed
	address, citystate, country string
}

// MarshalJSON is a custom method for marshaling a SDN Address search result
func (a Address) MarshalJSON() ([]byte, error) {
	return json.Marshal(struct {
		*ofac.Address
		Match float64 `json:"match"`
	}{
		a.Address,
		a.match,
	})
}

func precomputeAddresses(adds []*ofac.Address) []*Address {
	out := make([]*Address, len(adds))
	for i := range adds {
		out[i] = &Address{
			Address:   adds[i],
			address:   precompute(adds[i].Address),
			citystate: precompute(adds[i].CityStateProvincePostalCode),
			country:   precompute(adds[i].Country),
		}
	}
	return out
}

// Alt is an ofac.AlternateIdentity wrapped with precomputed search metadata
type Alt struct {
	AlternateIdentity *ofac.AlternateIdentity

	match float64 // match %

	// name is precomputed for speed
	name string
}

// MarshalJSON is a custom method for marshaling a SDN Alternate Identity search result
func (a Alt) MarshalJSON() ([]byte, error) {
	return json.Marshal(struct {
		*ofac.AlternateIdentity
		Match float64 `json:"match"`
	}{
		a.AlternateIdentity,
		a.match,
	})
}

func precomputeAlts(alts []*ofac.AlternateIdentity) []*Alt {
	out := make([]*Alt, len(alts))
	for i := range alts {
		out[i] = &Alt{
			AlternateIdentity: alts[i],
			name:              precompute(alts[i].AlternateName),
		}
	}
	return out
}

// DP is a BIS Denied Person wrapped with precomputed search metadata
type DP struct {
	DeniedPerson *ofac.DPL
	match        float64
	name         string
}

// MarshalJSON is a custom method for marshaling a BIS Denied Person (DP)
func (d DP) MarshalJSON() ([]byte, error) {
	return json.Marshal(struct {
		*ofac.DPL
		Match float64 `json:"match"`
	}{
		d.DeniedPerson,
		d.match,
	})
}

func precomputeDPs(persons []*ofac.DPL) []*DP {
	out := make([]*DP, len(persons))
	for i := range persons {
		out[i] = &DP{
			DeniedPerson: persons[i],
			name:         precompute(persons[i].Name),
		}
	}
	return out
}

var (
	punctuationReplacer = strings.NewReplacer(".", "", ",", "", "-", "", "  ", " ")
)

// precompute will lowercase each substring and remove punctuation
//
// This function is called on every record from the flat files and all
// search requests (i.e. HTTP and searcher.TopNNNs methods).
// See: https://godoc.org/golang.org/x/text/unicode/norm#Form
// See: https://withblue.ink/2019/03/11/why-you-need-to-normalize-unicode-strings.html
func precompute(s string) string {
	trimmed := chomp(strings.ToLower(punctuationReplacer.Replace(s)))

	// UTF-8 normalization
	t := transform.Chain(norm.NFD, runes.Remove(runes.In(unicode.Mn)), norm.NFC) // Mn: nonspacing marks
	result, _, _ := transform.String(t, trimmed)
	return result
}

func chomp(s string) string {
	return strings.Replace(s, " ", "", -1)
}

func extractSearchLimit(r *http.Request) int {
	limit := softResultsLimit
	if v := r.URL.Query().Get("limit"); v != "" {
		n, _ := strconv.Atoi(v)
		if n > 0 {
			limit = n
		}
	}
	if limit > hardResultsLimit {
		limit = hardResultsLimit
	}
	return limit
}

// jaroWrinkler runs the similarly named algorithm over the two input strings and weighs the score
// against the string lengths. We do this to tone down equality among strings whose lengths vary by
// several characters.
//
// For more details see https://en.wikipedia.org/wiki/Jaro%E2%80%93Winkler_distance
//
// Right now s1 is assumes to have been passed through `chomp(..)` already and so this
// func only calls `chomp` for s2.
func jaroWrinkler(s1, s2 string) float64 {
<<<<<<< HEAD
	n1, n2 := float64(utf8.RuneCountInString(s1)), float64(utf8.RuneCountInString(s2))
	ratio := math.Min(n1, n2) / math.Max(n1, n2)
	return ratio * smetrics.JaroWinkler(s1, chomp(s2), 0.7, 4)
}

// extractIDFromRemark attempts to parse out a National ID or similar governmental ID value
// from an SDN's remarks property.
//
// Typically the form of this is 'No. NNNNN' where NNNNN is alphanumeric.
func extractIDFromRemark(remarks string) string {
	if remarks == "" {
		return ""
	}

	var out bytes.Buffer
	parts := strings.Fields(remarks)
	for i := range parts {
		if parts[i] == "No." {
			trimmed := strings.TrimSuffix(strings.TrimSuffix(parts[i+1], "."), ";")

			// Always take the next part
			if strings.HasSuffix(parts[i+1], ".") || strings.HasSuffix(parts[i+1], ";") {
				return trimmed
			} else {
				out.WriteString(trimmed)
			}
			// possibly take additional parts
			for j := i + 2; j < len(parts); j++ {
				if strings.HasPrefix(parts[j], "(") {
					return out.String()
				}
				if _, err := strconv.ParseInt(parts[j], 10, 32); err == nil {
					out.WriteString(" " + parts[j])
				}
			}
		}
	}
	return out.String()
=======
	maxMatch := func(word string, parts []string) float64 {
		if len(parts) == 0 {
			return 0.0
		}
		max := smetrics.JaroWinkler(word, parts[0], 0.7, 4)
		for i := 1; i < len(parts); i++ {
			if score := smetrics.JaroWinkler(word, parts[i], 0.7, 4); score > max {
				max = score
			}
		}
		return max
	}

	var max float64
	s1Parts, s2Parts := strings.Fields(s1), strings.Fields(chomp(s2))
	for i := range s1Parts {
		score := maxMatch(s1Parts[i], s2Parts)
		if score > 0.99 {
			// one word matched exactly to our query, so return 100% like OFAC's search service
			return 1.0
		}
		if score > max {
			max = score
		} else {
			max = (max + score) * 0.75
		}
	}
	return max
>>>>>>> 428ca9ca
}<|MERGE_RESOLUTION|>--- conflicted
+++ resolved
@@ -507,10 +507,34 @@
 // Right now s1 is assumes to have been passed through `chomp(..)` already and so this
 // func only calls `chomp` for s2.
 func jaroWrinkler(s1, s2 string) float64 {
-<<<<<<< HEAD
-	n1, n2 := float64(utf8.RuneCountInString(s1)), float64(utf8.RuneCountInString(s2))
-	ratio := math.Min(n1, n2) / math.Max(n1, n2)
-	return ratio * smetrics.JaroWinkler(s1, chomp(s2), 0.7, 4)
+	maxMatch := func(word string, parts []string) float64 {
+		if len(parts) == 0 {
+			return 0.0
+		}
+		max := smetrics.JaroWinkler(word, parts[0], 0.7, 4)
+		for i := 1; i < len(parts); i++ {
+			if score := smetrics.JaroWinkler(word, parts[i], 0.7, 4); score > max {
+				max = score
+			}
+		}
+		return max
+	}
+
+	var max float64
+	s1Parts, s2Parts := strings.Fields(s1), strings.Fields(chomp(s2))
+	for i := range s1Parts {
+		score := maxMatch(s1Parts[i], s2Parts)
+		if score > 0.99 {
+			// one word matched exactly to our query, so return 100% like OFAC's search service
+			return 1.0
+		}
+		if score > max {
+			max = score
+		} else {
+			max = (max + score) * 0.75
+		}
+	}
+	return max
 }
 
 // extractIDFromRemark attempts to parse out a National ID or similar governmental ID value
@@ -546,34 +570,4 @@
 		}
 	}
 	return out.String()
-=======
-	maxMatch := func(word string, parts []string) float64 {
-		if len(parts) == 0 {
-			return 0.0
-		}
-		max := smetrics.JaroWinkler(word, parts[0], 0.7, 4)
-		for i := 1; i < len(parts); i++ {
-			if score := smetrics.JaroWinkler(word, parts[i], 0.7, 4); score > max {
-				max = score
-			}
-		}
-		return max
-	}
-
-	var max float64
-	s1Parts, s2Parts := strings.Fields(s1), strings.Fields(chomp(s2))
-	for i := range s1Parts {
-		score := maxMatch(s1Parts[i], s2Parts)
-		if score > 0.99 {
-			// one word matched exactly to our query, so return 100% like OFAC's search service
-			return 1.0
-		}
-		if score > max {
-			max = score
-		} else {
-			max = (max + score) * 0.75
-		}
-	}
-	return max
->>>>>>> 428ca9ca
 }